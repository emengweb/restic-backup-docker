--- conflicted
+++ resolved
@@ -4,11 +4,7 @@
 ADD https://downloads.rclone.org/rclone-current-linux-amd64.zip /
 RUN unzip rclone-current-linux-amd64.zip && mv rclone-*-linux-amd64/rclone /bin/rclone && chmod +x /bin/rclone
 
-<<<<<<< HEAD
-FROM restic/restic:0.13.1
-=======
 FROM restic/restic:0.14.0
->>>>>>> fa347346
 
 RUN apk add --update --no-cache heirloom-mailx fuse curl
 
